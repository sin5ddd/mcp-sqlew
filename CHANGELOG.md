--- conflicted
+++ resolved
@@ -327,8 +327,6 @@
 
 ---
 
-<<<<<<< HEAD
-=======
 ### Added - Environment Variable Support for Project Root
 
 **New `SQLEW_PROJECT_ROOT` environment variable for project-relative databases**
@@ -408,7 +406,6 @@
 
 ---
 
->>>>>>> fbb8a603
 ### Fixed - Windows Absolute Path Handling
 
 **Fixed path normalization for Windows environments**
