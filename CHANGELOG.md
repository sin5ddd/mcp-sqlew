--- conflicted
+++ resolved
@@ -5,15 +5,10 @@
 The format is based on [Keep a Changelog](https://keepachangelog.com/en/1.0.0/),
 and this project adheres to [Semantic Versioning](https://semver.org/spec/v2.0.0.html).
 
-## [Unreleased] - dev branch
-
-<<<<<<< HEAD
-=======
 ---
 
 ## [3.6.6] - 2025-10-29
 
->>>>>>> dca33b31
 ### Added - Parameter Validation & Error Handling
 
 **Comprehensive parameter validation with helpful error messages**
