--- conflicted
+++ resolved
@@ -66,8 +66,6 @@
   // Run migrations if needed
   const knex = adapter.getKnex();
 
-<<<<<<< HEAD
-=======
   // Extract migrations config from baseConfig and pass to migrate()
   const migrationsConfig = baseConfig.migrations || {};
 
@@ -87,7 +85,6 @@
     throw enhancedError;
   }
 
->>>>>>> 3e48e04e
   debugLog('INFO', `Database initialized with Knex adapter (${environment})`);
 
   // Sync agents with config.toml
