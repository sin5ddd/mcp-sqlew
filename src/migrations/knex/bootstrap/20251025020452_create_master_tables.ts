--- conflicted
+++ resolved
@@ -15,24 +15,17 @@
   }
 
   // File Path Management
-<<<<<<< HEAD
   // MySQL UTF8MB4 index key limit: 3072 bytes (768 chars × 4 bytes)
   // SQLite/PostgreSQL: Can handle 1000 chars
   const isMySQL = knex.client.config.client === 'mysql2';
   const pathLength = isMySQL ? 768 : 1000;
 
-  await knex.schema.createTableIfNotExists('m_files', (table) => {
-    table.increments('id').primary();
-    table.string('path', pathLength).unique().notNullable();
-  });
-=======
   if (!(await knex.schema.hasTable('m_files'))) {
     await knex.schema.createTable('m_files', (table) => {
       table.increments('id').primary();
-      table.string('path', 1000).unique().notNullable();
+      table.string('path', pathLength).unique().notNullable();
     });
   }
->>>>>>> f06a5177
 
   // Context Key Management
   if (!(await knex.schema.hasTable('m_context_keys'))) {
