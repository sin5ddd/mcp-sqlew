--- conflicted
+++ resolved
@@ -7,135 +7,14 @@
   // ============================================================================
 
   // Decisions (String Values)
-<<<<<<< HEAD
-  await knex.schema.createTableIfNotExists('t_decisions', (table) => {
-    table.integer('key_id').unsigned().primary().references('id').inTable('m_context_keys');
-    table.text('value').notNullable();
-    table.integer('agent_id').unsigned().references('id').inTable('m_agents');
-    table.integer('layer_id').unsigned().references('id').inTable('m_layers');
-    table.string('version', 20).defaultTo('1.0.0');
-    table.integer('status').defaultTo(1); // 1=active, 2=deprecated, 3=draft
-    table.integer('ts').notNullable();
-  });
-
-  // Decisions (Numeric Values)
-  await knex.schema.createTableIfNotExists('t_decisions_numeric', (table) => {
-    table.integer('key_id').unsigned().primary();
-    table.foreign('key_id').references('m_context_keys.id');
-    table.double('value').notNullable();
-    table.integer('agent_id').unsigned();
-    table.foreign('agent_id').references('m_agents.id');
-    table.integer('layer_id').unsigned();
-    table.foreign('layer_id').references('m_layers.id');
-    table.string('version', 20).defaultTo('1.0.0');
-    table.integer('status').defaultTo(1);
-    table.integer('ts').notNullable();
-  });
-
-  // Decision Version History
-  await knex.schema.createTableIfNotExists('t_decision_history', (table) => {
-    table.increments('id').primary();
-    table.integer('key_id').unsigned();
-    table.foreign('key_id').references('m_context_keys.id');
-    table.string('version', 20).notNullable();
-    table.text('value').notNullable();
-    table.integer('agent_id').unsigned();
-    table.foreign('agent_id').references('m_agents.id');
-    table.integer('ts').notNullable();
-  });
-
-  // Decision Tagging (Many-to-Many)
-  await knex.schema.createTableIfNotExists('t_decision_tags', (table) => {
-    table.integer('decision_key_id').unsigned();
-    table.foreign('decision_key_id').references('m_context_keys.id');
-    table.integer('tag_id').unsigned();
-    table.foreign('tag_id').references('m_tags.id');
-    table.primary(['decision_key_id', 'tag_id']);
-  });
-
-  // Decision Scopes (Many-to-Many)
-  await knex.schema.createTableIfNotExists('t_decision_scopes', (table) => {
-    table.integer('decision_key_id').unsigned();
-    table.foreign('decision_key_id').references('m_context_keys.id');
-    table.integer('scope_id').unsigned();
-    table.foreign('scope_id').references('m_scopes.id');
-    table.primary(['decision_key_id', 'scope_id']);
-  });
-
-  // Agent Messages
-  await knex.schema.createTableIfNotExists('t_agent_messages', (table) => {
-    table.increments('id').primary();
-    table.integer('from_agent_id').unsigned();
-    table.foreign('from_agent_id').references('m_agents.id');
-    table.integer('to_agent_id').unsigned();
-    table.foreign('to_agent_id').references('m_agents.id');
-    table.integer('msg_type').notNullable(); // 1=decision, 2=warning, 3=request, 4=info
-    table.integer('priority').defaultTo(2); // 1=low, 2=medium, 3=high, 4=critical
-    table.text('message').notNullable();
-    table.text('payload'); // JSON stored as TEXT
-    table.boolean('read').defaultTo(false);
-    table.integer('ts').notNullable();
-  });
-
-  // File Change Tracking
-  await knex.schema.createTableIfNotExists('t_file_changes', (table) => {
-    table.increments('id').primary();
-    table.integer('file_id').unsigned();
-    table.foreign('file_id').references('m_files.id');
-    table.integer('change_type').notNullable(); // 1=created, 2=modified, 3=deleted
-    table.integer('agent_id').unsigned();
-    table.foreign('agent_id').references('m_agents.id');
-    table.integer('layer_id').unsigned();
-    table.foreign('layer_id').references('m_layers.id');
-    table.text('description');
-    table.integer('ts').notNullable();
-  });
-
-  // Constraints
-  await knex.schema.createTableIfNotExists('t_constraints', (table) => {
-    table.increments('id').primary();
-    table.integer('category_id').unsigned();
-    table.foreign('category_id').references('m_constraint_categories.id');
-    table.integer('layer_id').unsigned();
-    table.foreign('layer_id').references('m_layers.id');
-    table.text('constraint_text').notNullable();
-    table.integer('priority').defaultTo(2); // 1=low, 2=medium, 3=high, 4=critical
-    table.boolean('active').defaultTo(true);
-    table.integer('agent_id').unsigned();
-    table.foreign('agent_id').references('m_agents.id');
-    table.integer('ts').notNullable();
-  });
-
-  // Constraint Tagging (Many-to-Many)
-  await knex.schema.createTableIfNotExists('t_constraint_tags', (table) => {
-    table.integer('constraint_id').unsigned();
-    table.foreign('constraint_id').references('t_constraints.id');
-    table.integer('tag_id').unsigned();
-    table.foreign('tag_id').references('m_tags.id');
-    table.primary(['constraint_id', 'tag_id']);
-  });
-
-  // Activity Log
-  await knex.schema.createTableIfNotExists('t_activity_log', (table) => {
-    table.increments('id').primary();
-    table.integer('agent_id').unsigned();
-    table.foreign('agent_id').references('m_agents.id');
-    table.string('action_type', 50).notNullable();
-    table.string('target', 500);
-    table.integer('layer_id').unsigned();
-    table.foreign('layer_id').references('m_layers.id');
-    table.text('details'); // JSON stored as TEXT
-    table.integer('ts').notNullable();
-  });
-=======
   if (!(await knex.schema.hasTable('t_decisions'))) {
     await knex.schema.createTable('t_decisions', (table) => {
-      table.integer('key_id').primary();
+      table.integer('key_id').unsigned().primary();
       table.foreign('key_id').references('m_context_keys.id');
       table.text('value').notNullable();
-      table.integer('agent_id');
-      table.foreign('agent_id').references('m_agents.id');
-      table.integer('layer_id');
+      table.integer('agent_id').unsigned();
+      table.foreign('agent_id').references('m_agents.id');
+      table.integer('layer_id').unsigned();
       table.foreign('layer_id').references('m_layers.id');
       table.string('version', 20).defaultTo('1.0.0');
       table.integer('status').defaultTo(1); // 1=active, 2=deprecated, 3=draft
@@ -146,12 +25,12 @@
   // Decisions (Numeric Values)
   if (!(await knex.schema.hasTable('t_decisions_numeric'))) {
     await knex.schema.createTable('t_decisions_numeric', (table) => {
-      table.integer('key_id').primary();
+      table.integer('key_id').unsigned().primary();
       table.foreign('key_id').references('m_context_keys.id');
       table.double('value').notNullable();
-      table.integer('agent_id');
-      table.foreign('agent_id').references('m_agents.id');
-      table.integer('layer_id');
+      table.integer('agent_id').unsigned();
+      table.foreign('agent_id').references('m_agents.id');
+      table.integer('layer_id').unsigned();
       table.foreign('layer_id').references('m_layers.id');
       table.string('version', 20).defaultTo('1.0.0');
       table.integer('status').defaultTo(1);
@@ -163,11 +42,11 @@
   if (!(await knex.schema.hasTable('t_decision_history'))) {
     await knex.schema.createTable('t_decision_history', (table) => {
       table.increments('id').primary();
-      table.integer('key_id');
+      table.integer('key_id').unsigned();
       table.foreign('key_id').references('m_context_keys.id');
       table.string('version', 20).notNullable();
       table.text('value').notNullable();
-      table.integer('agent_id');
+      table.integer('agent_id').unsigned();
       table.foreign('agent_id').references('m_agents.id');
       table.integer('ts').notNullable();
     });
@@ -176,9 +55,9 @@
   // Decision Tagging (Many-to-Many)
   if (!(await knex.schema.hasTable('t_decision_tags'))) {
     await knex.schema.createTable('t_decision_tags', (table) => {
-      table.integer('decision_key_id');
-      table.foreign('decision_key_id').references('m_context_keys.id');
-      table.integer('tag_id');
+      table.integer('decision_key_id').unsigned();
+      table.foreign('decision_key_id').references('m_context_keys.id');
+      table.integer('tag_id').unsigned();
       table.foreign('tag_id').references('m_tags.id');
       table.primary(['decision_key_id', 'tag_id']);
     });
@@ -187,9 +66,9 @@
   // Decision Scopes (Many-to-Many)
   if (!(await knex.schema.hasTable('t_decision_scopes'))) {
     await knex.schema.createTable('t_decision_scopes', (table) => {
-      table.integer('decision_key_id');
-      table.foreign('decision_key_id').references('m_context_keys.id');
-      table.integer('scope_id');
+      table.integer('decision_key_id').unsigned();
+      table.foreign('decision_key_id').references('m_context_keys.id');
+      table.integer('scope_id').unsigned();
       table.foreign('scope_id').references('m_scopes.id');
       table.primary(['decision_key_id', 'scope_id']);
     });
@@ -199,9 +78,9 @@
   if (!(await knex.schema.hasTable('t_agent_messages'))) {
     await knex.schema.createTable('t_agent_messages', (table) => {
       table.increments('id').primary();
-      table.integer('from_agent_id');
+      table.integer('from_agent_id').unsigned();
       table.foreign('from_agent_id').references('m_agents.id');
-      table.integer('to_agent_id');
+      table.integer('to_agent_id').unsigned();
       table.foreign('to_agent_id').references('m_agents.id');
       table.integer('msg_type').notNullable(); // 1=decision, 2=warning, 3=request, 4=info
       table.integer('priority').defaultTo(2); // 1=low, 2=medium, 3=high, 4=critical
@@ -216,12 +95,12 @@
   if (!(await knex.schema.hasTable('t_file_changes'))) {
     await knex.schema.createTable('t_file_changes', (table) => {
       table.increments('id').primary();
-      table.integer('file_id');
+      table.integer('file_id').unsigned();
       table.foreign('file_id').references('m_files.id');
       table.integer('change_type').notNullable(); // 1=created, 2=modified, 3=deleted
-      table.integer('agent_id');
-      table.foreign('agent_id').references('m_agents.id');
-      table.integer('layer_id');
+      table.integer('agent_id').unsigned();
+      table.foreign('agent_id').references('m_agents.id');
+      table.integer('layer_id').unsigned();
       table.foreign('layer_id').references('m_layers.id');
       table.text('description');
       table.integer('ts').notNullable();
@@ -232,14 +111,14 @@
   if (!(await knex.schema.hasTable('t_constraints'))) {
     await knex.schema.createTable('t_constraints', (table) => {
       table.increments('id').primary();
-      table.integer('category_id');
+      table.integer('category_id').unsigned();
       table.foreign('category_id').references('m_constraint_categories.id');
-      table.integer('layer_id');
+      table.integer('layer_id').unsigned();
       table.foreign('layer_id').references('m_layers.id');
       table.text('constraint_text').notNullable();
       table.integer('priority').defaultTo(2); // 1=low, 2=medium, 3=high, 4=critical
       table.boolean('active').defaultTo(true);
-      table.integer('agent_id');
+      table.integer('agent_id').unsigned();
       table.foreign('agent_id').references('m_agents.id');
       table.integer('ts').notNullable();
     });
@@ -248,9 +127,9 @@
   // Constraint Tagging (Many-to-Many)
   if (!(await knex.schema.hasTable('t_constraint_tags'))) {
     await knex.schema.createTable('t_constraint_tags', (table) => {
-      table.integer('constraint_id');
+      table.integer('constraint_id').unsigned();
       table.foreign('constraint_id').references('t_constraints.id');
-      table.integer('tag_id');
+      table.integer('tag_id').unsigned();
       table.foreign('tag_id').references('m_tags.id');
       table.primary(['constraint_id', 'tag_id']);
     });
@@ -260,17 +139,16 @@
   if (!(await knex.schema.hasTable('t_activity_log'))) {
     await knex.schema.createTable('t_activity_log', (table) => {
       table.increments('id').primary();
-      table.integer('agent_id');
+      table.integer('agent_id').unsigned();
       table.foreign('agent_id').references('m_agents.id');
       table.string('action_type', 50).notNullable();
       table.string('target', 500);
-      table.integer('layer_id');
+      table.integer('layer_id').unsigned();
       table.foreign('layer_id').references('m_layers.id');
       table.text('details'); // JSON stored as TEXT
       table.integer('ts').notNullable();
     });
   }
->>>>>>> f06a5177
 
   // Decision Templates
   if (!(await knex.schema.hasTable('t_decision_templates'))) {
@@ -284,94 +162,16 @@
   }
 
   // Decision Context (v3.2.2)
-<<<<<<< HEAD
-  await knex.schema.createTableIfNotExists('t_decision_context', (table) => {
-    table.increments('id').primary();
-    table.integer('decision_key_id').unsigned();
-    table.foreign('decision_key_id').references('m_context_keys.id');
-    table.text('rationale');
-    table.text('alternatives_considered'); // JSON array
-    table.text('tradeoffs'); // JSON object
-    table.integer('decision_date');
-    table.integer('agent_id').unsigned();
-    table.foreign('agent_id').references('m_agents.id');
-    table.integer('ts').notNullable();
-  });
-
-  // Tasks (v3.0.0 Kanban system)
-  await knex.schema.createTableIfNotExists('t_tasks', (table) => {
-    table.increments('id').primary();
-    table.string('title', 500).notNullable();
-    table.integer('status_id').unsigned().defaultTo(1); // 1=todo
-    table.foreign('status_id').references('m_task_statuses.id');
-    table.integer('priority').defaultTo(2);
-    table.integer('assigned_agent_id').unsigned();
-    table.foreign('assigned_agent_id').references('m_agents.id');
-    table.integer('created_by_agent_id').unsigned();
-    table.foreign('created_by_agent_id').references('m_agents.id');
-    table.integer('layer_id').unsigned();
-    table.foreign('layer_id').references('m_layers.id');
-    table.integer('created_ts').notNullable();
-    table.integer('updated_ts').notNullable();
-    table.integer('completed_ts');
-  });
-
-  // Task Details
-  await knex.schema.createTableIfNotExists('t_task_details', (table) => {
-    table.integer('task_id').unsigned().primary();
-    table.foreign('task_id').references('t_tasks.id');
-    table.text('description');
-    table.text('acceptance_criteria');
-    table.text('acceptance_criteria_json'); // JSON
-    table.text('notes');
-  });
-
-  // Task Tagging (Many-to-Many)
-  await knex.schema.createTableIfNotExists('t_task_tags', (table) => {
-    table.integer('task_id').unsigned();
-    table.foreign('task_id').references('t_tasks.id');
-    table.integer('tag_id').unsigned();
-    table.foreign('tag_id').references('m_tags.id');
-    table.primary(['task_id', 'tag_id']);
-  });
-
-  // Task-Decision Links
-  await knex.schema.createTableIfNotExists('t_task_decision_links', (table) => {
-    table.integer('task_id').unsigned();
-    table.foreign('task_id').references('t_tasks.id');
-    table.integer('decision_key_id').unsigned();
-    table.foreign('decision_key_id').references('m_context_keys.id');
-    table.primary(['task_id', 'decision_key_id']);
-  });
-
-  // Task-Constraint Links
-  await knex.schema.createTableIfNotExists('t_task_constraint_links', (table) => {
-    table.integer('task_id').unsigned();
-    table.foreign('task_id').references('t_tasks.id');
-    table.integer('constraint_id').unsigned();
-    table.foreign('constraint_id').references('t_constraints.id');
-    table.primary(['task_id', 'constraint_id']);
-  });
-
-  // Task-File Links
-  await knex.schema.createTableIfNotExists('t_task_file_links', (table) => {
-    table.integer('task_id').unsigned();
-    table.foreign('task_id').references('t_tasks.id');
-    table.integer('file_id').unsigned();
-    table.foreign('file_id').references('m_files.id');
-    table.primary(['task_id', 'file_id']);
-  });
-=======
   if (!(await knex.schema.hasTable('t_decision_context'))) {
     await knex.schema.createTable('t_decision_context', (table) => {
       table.increments('id').primary();
-      table.integer('decision_key_id');
+      table.integer('decision_key_id').unsigned();
       table.foreign('decision_key_id').references('m_context_keys.id');
       table.text('rationale');
       table.text('alternatives_considered'); // JSON array
       table.text('tradeoffs'); // JSON object
       table.integer('decision_date');
-      table.integer('agent_id');
+      table.integer('agent_id').unsigned();
       table.foreign('agent_id').references('m_agents.id');
       table.integer('ts').notNullable();
     });
@@ -385,11 +185,11 @@
       table.integer('status_id').defaultTo(1); // 1=todo
       table.foreign('status_id').references('m_task_statuses.id');
       table.integer('priority').defaultTo(2);
-      table.integer('assigned_agent_id');
+      table.integer('assigned_agent_id').unsigned();
       table.foreign('assigned_agent_id').references('m_agents.id');
-      table.integer('created_by_agent_id');
+      table.integer('created_by_agent_id').unsigned();
       table.foreign('created_by_agent_id').references('m_agents.id');
-      table.integer('layer_id');
+      table.integer('layer_id').unsigned();
       table.foreign('layer_id').references('m_layers.id');
       table.integer('created_ts').notNullable();
       table.integer('updated_ts').notNullable();
@@ -400,7 +200,7 @@
   // Task Details
   if (!(await knex.schema.hasTable('t_task_details'))) {
     await knex.schema.createTable('t_task_details', (table) => {
-      table.integer('task_id').primary();
+      table.integer('task_id').unsigned().primary();
       table.foreign('task_id').references('t_tasks.id');
       table.text('description');
       table.text('acceptance_criteria');
@@ -412,9 +212,9 @@
   // Task Tagging (Many-to-Many)
   if (!(await knex.schema.hasTable('t_task_tags'))) {
     await knex.schema.createTable('t_task_tags', (table) => {
-      table.integer('task_id');
-      table.foreign('task_id').references('t_tasks.id');
-      table.integer('tag_id');
+      table.integer('task_id').unsigned();
+      table.foreign('task_id').references('t_tasks.id');
+      table.integer('tag_id').unsigned();
       table.foreign('tag_id').references('m_tags.id');
       table.primary(['task_id', 'tag_id']);
     });
@@ -423,9 +223,9 @@
   // Task-Decision Links
   if (!(await knex.schema.hasTable('t_task_decision_links'))) {
     await knex.schema.createTable('t_task_decision_links', (table) => {
-      table.integer('task_id');
-      table.foreign('task_id').references('t_tasks.id');
-      table.integer('decision_key_id');
+      table.integer('task_id').unsigned();
+      table.foreign('task_id').references('t_tasks.id');
+      table.integer('decision_key_id').unsigned();
       table.foreign('decision_key_id').references('m_context_keys.id');
       table.primary(['task_id', 'decision_key_id']);
     });
@@ -434,9 +234,9 @@
   // Task-Constraint Links
   if (!(await knex.schema.hasTable('t_task_constraint_links'))) {
     await knex.schema.createTable('t_task_constraint_links', (table) => {
-      table.integer('task_id');
-      table.foreign('task_id').references('t_tasks.id');
-      table.integer('constraint_id');
+      table.integer('task_id').unsigned();
+      table.foreign('task_id').references('t_tasks.id');
+      table.integer('constraint_id').unsigned();
       table.foreign('constraint_id').references('t_constraints.id');
       table.primary(['task_id', 'constraint_id']);
     });
@@ -445,25 +245,20 @@
   // Task-File Links
   if (!(await knex.schema.hasTable('t_task_file_links'))) {
     await knex.schema.createTable('t_task_file_links', (table) => {
-      table.integer('task_id');
-      table.foreign('task_id').references('t_tasks.id');
-      table.integer('file_id');
+      table.integer('task_id').unsigned();
+      table.foreign('task_id').references('t_tasks.id');
+      table.integer('file_id').unsigned();
       table.foreign('file_id').references('m_files.id');
       table.primary(['task_id', 'file_id']);
     });
   }
->>>>>>> f06a5177
 
   // Task Dependencies (v3.2.0) - with CASCADE delete
   // Note: Using raw SQL because Knex doesn't properly generate ON DELETE CASCADE for SQLite
-  // MySQL/MariaDB require UNSIGNED for foreign keys to auto-increment columns
-  const isMySQL = knex.client.config.client === 'mysql2';
-  const intType = isMySQL ? 'INTEGER UNSIGNED' : 'INTEGER';
-
   await knex.raw(`
     CREATE TABLE IF NOT EXISTS t_task_dependencies (
-      task_id ${intType},
-      depends_on_task_id ${intType},
+      task_id INTEGER,
+      depends_on_task_id INTEGER,
       created_ts INTEGER NOT NULL,
       PRIMARY KEY (task_id, depends_on_task_id),
       FOREIGN KEY (task_id) REFERENCES t_tasks(id) ON DELETE CASCADE,
