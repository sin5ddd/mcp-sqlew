--- conflicted
+++ resolved
@@ -33,7 +33,6 @@
 const parsedArgs: {
   configPath?: string;
   dbPath?: string;
-  configPath?: string;
   autodeleteIgnoreWeekend?: boolean;
   autodeleteMessageHours?: number;
   autodeleteFileHistoryDays?: number;
@@ -80,13 +79,6 @@
   }
 }
 
-<<<<<<< HEAD
-// Load config file and determine database path
-// Priority: CLI --config > SQLEW_CONFIG env > default (.sqlew/config.toml)
-// Priority: CLI --db-path > config file > default
-const configPath = parsedArgs.configPath || process.env.SQLEW_CONFIG;
-const fileConfig = loadConfigFile(configPath);
-=======
 // Determine project root with correct priority order
 // Phase 1: Try to determine from CLI arguments only (absolute paths)
 const initialProjectRoot = determineProjectRoot({
@@ -110,7 +102,6 @@
 
 // Determine final database path
 // Priority: CLI --db-path > config file database.path > default
->>>>>>> e78f95b4
 const dbPath = parsedArgs.dbPath || fileConfig.database?.path;
 
 // Initialize database (will be set after async init completes)
@@ -583,12 +574,9 @@
 // Start server with stdio transport
 async function main() {
   try {
-<<<<<<< HEAD
-    // 0. Ensure .sqlew directory and config template exist (first launch)
-    ensureSqlewDirectory();
-
-    // 1. Initialize database
-    // Build config from fileConfig (which includes database type and auth)
+    // 1. Initialize database (SILENT - no stderr writes yet)
+    // Note: .sqlew directory already created above with correct project root
+    // Build config from fileConfig (which includes database type and auth for multi-RDBMS)
     const config = fileConfig.database?.type && fileConfig.database.type !== 'sqlite'
       ? {
           databaseType: fileConfig.database.type as 'mysql' | 'postgresql',
@@ -601,11 +589,6 @@
       : dbPath
         ? { connection: { filename: dbPath } }
         : undefined;
-=======
-    // 1. Initialize database (SILENT - no stderr writes yet)
-    // Note: .sqlew directory already created above with correct project root
-    const config = dbPath ? { connection: { filename: dbPath } } : undefined;
->>>>>>> e78f95b4
     db = await initializeDatabase(config);
 
     // 2. Apply CLI config overrides (SILENT)
