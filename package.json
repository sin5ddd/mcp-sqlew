--- conflicted
+++ resolved
@@ -1,91 +1,4 @@
 {
-<<<<<<< HEAD
-  "name": "sqlew",
-  "version": "3.6.5",
-  "description": "MCP server for efficient context sharing between Claude Code sub-agents with database-driven help system (60-70% token reduction), Kanban Task Watcher, Git-aware auto-complete, Decision Context, and streamlined documentation",
-  "main": "dist/index.js",
-  "type": "module",
-  "bin": {
-    "sqlew": "dist/index.js",
-    "sqlew-cli": "dist/cli.js",
-    "sqlew-init-agents": "dist/init-agents.js"
-  },
-  "files": [
-    "dist/",
-    "assets/",
-    "docs/",
-    "README.md",
-    "LICENSE",
-    "CHANGELOG.md",
-    "MIGRATION_v2.md",
-    "ARCHITECTURE.md"
-  ],
-  "scripts": {
-    "build": "tsc",
-    "start": "node dist/index.js",
-    "cli": "node dist/cli.js",
-    "inspector": "npx @modelcontextprotocol/inspector node dist/index.js",
-    "dev": "tsc --watch",
-    "clean": "rm -rf dist",
-    "rebuild": "npm run clean && npm run build",
-    "test": "npm run build && node --test dist/tests/tasks.dependencies.test.js",
-    "test:all-features": "npm run build && node dist/tests/all-features.test.js",
-    "test:migrations": "npm run build && node dist/tests/migrations/test-v3.2-migration.js",
-    "test:migrations:all": "npm run build && node dist/tests/migrations/test-all-versions-real.js",
-    "prepare": "husky",
-    "prepublishOnly": "npm run rebuild",
-    "knex": "tsx node_modules/.bin/knex --knexfile src/knexfile.ts",
-    "migrate:make": "npm run knex migrate:make",
-    "migrate:latest": "npm run knex migrate:latest",
-    "migrate:rollback": "npm run knex migrate:rollback",
-    "migrate:rollback:all": "npm run knex migrate:rollback --all",
-    "migrate:status": "npm run knex migrate:status",
-    "seed:make": "npm run knex seed:make",
-    "seed:run": "npm run knex seed:run"
-  },
-  "engines": {
-    "node": ">=18.0.0"
-  },
-  "repository": {
-    "type": "git",
-    "url": "git+https://github.com/sin5ddd/mcp-sqlew.git"
-  },
-  "bugs": {
-    "url": "https://github.com/sin5ddd/mcp-sqlew/issues"
-  },
-  "homepage": "https://github.com/sin5ddd/mcp-sqlew#readme",
-  "keywords": [
-    "mcp",
-    "mcp-server",
-    "model-context-protocol",
-    "context-sharing",
-    "claude-code",
-    "sub-agents",
-    "sqlite",
-    "token-efficiency",
-    "shared-context"
-  ],
-  "author": "sin5ddd",
-  "license": "AGPL-3.0",
-  "dependencies": {
-    "@modelcontextprotocol/sdk": "latest",
-    "better-sqlite3": "^11.0.0",
-    "chokidar": "^4.0.3",
-    "ignore": "^7.0.5",
-    "knex": "^3.1.0",
-    "mysql2": "^3.15.3",
-    "smol-toml": "^1.4.2",
-    "sqlite3": "^5.1.7"
-  },
-  "devDependencies": {
-    "@types/better-sqlite3": "^7.6.0",
-    "@types/knex": "^0.15.2",
-    "@types/node": "^20.0.0",
-    "husky": "^9.1.7",
-    "tsx": "^4.20.6",
-    "typescript": "^5.0.0"
-  }
-=======
     "name": "sqlew",
     "version": "3.6.6",
     "description": "MCP server for efficient context sharing between Claude Code sub-agents (60-70% token reduction), Kanban Task Watcher, Decision or Constraint Context, and streamlined documentation",
@@ -170,5 +83,4 @@
         "tsx": "^4.20.6",
         "typescript": "^5.0.0"
     }
->>>>>>> f06a5177
 }